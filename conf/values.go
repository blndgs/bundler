package conf

import (
	"fmt"
	"math/big"
	"strings"
	"time"

	"github.com/ethereum/go-ethereum/common"
	"github.com/gin-gonic/gin"
	"github.com/pkg/errors"
	"github.com/spf13/viper"
	"github.com/stackup-wallet/stackup-bundler/pkg/modules/entities"
	"github.com/stackup-wallet/stackup-bundler/pkg/signer"
)

const (
	CollectorTracer    = "bundlerCollectorTracer"
	ExecutorTracer     = "bundlerExecutorTracer"
	DataDir            = "/tmp/balloondogs_db"
	EntrypointAddrV060 = "0x5FF137D4b0FDCD49DcA30c7CF57E578a026d2789"
	OpLookupLimit      = 2000
	MaxBatchGasLimit   = 12000000
	MaxVerificationGas = 6000000
	MaxTTLSeconds      = 180
)

type Values struct {
	PrivateKey                   string
	EthClientUrl                 string
	Port                         int
	DataDirectory                string
	SupportedEntryPoints         []common.Address
	Beneficiary                  string
	NativeBundlerCollectorTracer string
	NativeBundlerExecutorTracer  string
	MaxVerificationGas           *big.Int
	MaxBatchGasLimit             *big.Int
	MaxOpTTL                     time.Duration
	OpLookupLimit                uint64
	ReputationConstants          *entities.ReputationConstants
	EthBuilderUrls               []string
	BlocksInTheFuture            int
	StatusTimeout                time.Duration
	AltMempoolIPFSGateway        string
	AltMempoolIds                []string
	IsOpStackNetwork             bool
	IsRIP7212Supported           bool
	DebugMode                    bool
	GinMode                      string
	SolverURL                    string
<<<<<<< HEAD
	// If empty, all addresses will be accepted
	WhiteListedAddresses []common.Address
=======
	ServiceName                  string
	OTELIsEnabled                bool
	OTELCollectorHeaders         map[string]string
	OTELCollectorEndpoint        string
	OTELInsecureMode             bool
>>>>>>> 442352aa
}

func variableNotSetOrIsNil(env string) bool {
	return !viper.IsSet(env) || viper.GetString(env) == ""
}

func envKeyValStringToMap(s string) map[string]string {
	out := map[string]string{}
	for _, pair := range strings.Split(s, "&") {
		kv := strings.Split(pair, "=")
		if len(kv) != 2 {
			break
		}
		out[kv[0]] = kv[1]
	}
	return out
}

func envArrayToAddressSlice(s string) []common.Address {
	env := strings.Split(s, ",")
	slc := []common.Address{}
	for _, ep := range env {
		slc = append(slc, common.HexToAddress(strings.TrimSpace(ep)))
	}

	return slc
}

func envArrayToStringSlice(s string) []string {
	if s == "" {
		return []string{}
	}
	return strings.Split(s, ",")
}

func GetValues() *Values {
	// Default variables
	viper.SetDefault("erc4337_bundler_port", 4337)
	viper.SetDefault("erc4337_bundler_data_directory", DataDir)
	viper.SetDefault("erc4337_bundler_supported_entry_points", EntrypointAddrV060)
	viper.SetDefault("erc4337_bundler_max_verification_gas", MaxVerificationGas)
	viper.SetDefault("erc4337_bundler_max_batch_gas_limit", MaxBatchGasLimit)
	viper.SetDefault("erc4337_bundler_max_op_ttl_seconds", MaxTTLSeconds)
	viper.SetDefault("erc4337_bundler_op_lookup_limit", OpLookupLimit)
	viper.SetDefault("erc4337_bundler_blocks_in_the_future", 6)
	viper.SetDefault("erc4337_bundler_otel_insecure_mode", false)
	viper.SetDefault("erc4337_bundler_is_op_stack_network", false)
	viper.SetDefault("erc4337_bundler_is_rip7212_supported", false)
	viper.SetDefault("erc4337_bundler_debug_mode", true)
	viper.SetDefault("erc4337_bundler_gin_mode", gin.ReleaseMode)
	viper.SetDefault("erc4337_bundler_native_bundler_collector_tracer", CollectorTracer)
	viper.SetDefault("erc4337_bundler_native_bundler_executor_tracer", ExecutorTracer)
	viper.SetDefault("erc4337_bundler_status_timeout", time.Second*300)
	viper.SetDefault("erc4337_bundler_address_whitelist", "")

	// Read in from .env file if available
	viper.SetConfigName(".env")
	viper.SetConfigType("env")
	viper.AddConfigPath(".")
	if err := viper.ReadInConfig(); err != nil {
		var configFileNotFoundError viper.ConfigFileNotFoundError
		// config file is optional
		if !errors.As(err, &configFileNotFoundError) {
			panic(fmt.Errorf("fatal error reading config file: %w", err))
		}
		// use env vars instead
	}

	// Read in from environment variables
	_ = viper.BindEnv("erc4337_bundler_eth_client_url")
	_ = viper.BindEnv("erc4337_bundler_private_key")
	_ = viper.BindEnv("erc4337_bundler_port")
	_ = viper.BindEnv("erc4337_bundler_data_directory")
	_ = viper.BindEnv("erc4337_bundler_supported_entry_points")
	_ = viper.BindEnv("erc4337_bundler_beneficiary")
	_ = viper.BindEnv("erc4337_bundler_native_bundler_collector_tracer")
	_ = viper.BindEnv("erc4337_bundler_native_bundler_executor_tracer")
	_ = viper.BindEnv("erc4337_bundler_max_verification_gas")
	_ = viper.BindEnv("erc4337_bundler_max_batch_gas_limit")
	_ = viper.BindEnv("erc4337_bundler_max_op_ttl_seconds")
	_ = viper.BindEnv("erc4337_bundler_op_lookup_limit")
	_ = viper.BindEnv("erc4337_bundler_eth_builder_urls")
	_ = viper.BindEnv("erc4337_bundler_blocks_in_the_future")
	_ = viper.BindEnv("erc4337_bundler_otel_is_enabled")
	_ = viper.BindEnv("erc4337_bundler_service_name")
	_ = viper.BindEnv("erc4337_bundler_otel_collector_headers")
	_ = viper.BindEnv("erc4337_bundler_otel_collector_url")
	_ = viper.BindEnv("erc4337_bundler_otel_insecure_mode")
	_ = viper.BindEnv("erc4337_bundler_alt_mempool_ipfs_gateway")
	_ = viper.BindEnv("erc4337_bundler_alt_mempool_ids")
	_ = viper.BindEnv("erc4337_bundler_is_op_stack_network")
	_ = viper.BindEnv("erc4337_bundler_is_rip7212_supported")
	_ = viper.BindEnv("erc4337_bundler_debug_mode")
	_ = viper.BindEnv("erc4337_bundler_gin_mode")
	_ = viper.BindEnv("solver_url")
	_ = viper.BindEnv("erc4337_bundler_status_timeout")
	_ = viper.BindEnv("erc4337_bundler_address_whitelist")

	// Validate required variables
	if variableNotSetOrIsNil("erc4337_bundler_eth_client_url") {
		panic("Fatal config error: erc4337_bundler_eth_client_url not set")
	}

	if variableNotSetOrIsNil("erc4337_bundler_private_key") {
		panic("Fatal config error: erc4337_bundler_private_key not set")
	}

	if !viper.IsSet("erc4337_bundler_beneficiary") {
		s, err := signer.New(viper.GetString("erc4337_bundler_private_key"))
		if err != nil {
			panic(err)
		}
		viper.SetDefault("erc4337_bundler_beneficiary", s.Address.String())
	}

	switch viper.GetString("mode") {
	case "searcher":
		if variableNotSetOrIsNil("erc4337_bundler_eth_builder_urls") {
			panic("Fatal config error: erc4337_bundler_eth_builder_urls not set")
		}
	}

	// Validate Alternative mempool variables
	if viper.IsSet("erc4337_bundler_alt_mempool_ids") &&
		variableNotSetOrIsNil("erc4337_bundler_alt_mempool_ipfs_gateway") {
		panic("Fatal config error: erc4337_bundler_alt_mempool_ids is set without specifying an IPFS gateway")
	}

	if variableNotSetOrIsNil("solver_url") && !strings.Contains(viper.GetString("solver_url"), "/solve") {
		panic("Fatal config error: solver_url not set")
	}

	// Return Values
	privateKey := viper.GetString("erc4337_bundler_private_key")
	ethClientUrl := viper.GetString("erc4337_bundler_eth_client_url")
	port := viper.GetInt("erc4337_bundler_port")
	dataDirectory := viper.GetString("erc4337_bundler_data_directory")
	supportedEntryPoints := envArrayToAddressSlice(viper.GetString("erc4337_bundler_supported_entry_points"))
	beneficiary := viper.GetString("erc4337_bundler_beneficiary")
	nativeBundlerCollectorTracer := viper.GetString("erc4337_bundler_native_bundler_collector_tracer")
	nativeBundlerExecutorTracer := viper.GetString("erc4337_bundler_native_bundler_executor_tracer")
	maxVerificationGas := big.NewInt(int64(viper.GetInt("erc4337_bundler_max_verification_gas")))
	maxBatchGasLimit := big.NewInt(int64(viper.GetInt("erc4337_bundler_max_batch_gas_limit")))
	maxOpTTL := time.Second * viper.GetDuration("erc4337_bundler_max_op_ttl_seconds")
	opLookupLimit := viper.GetUint64("erc4337_bundler_op_lookup_limit")
	ethBuilderUrls := envArrayToStringSlice(viper.GetString("erc4337_bundler_eth_builder_urls"))
	blocksInTheFuture := viper.GetInt("erc4337_bundler_blocks_in_the_future")
	otelIsEnabled := viper.GetBool("erc4337_bundler_otel_is_enabled")
	serviceName := viper.GetString("erc4337_bundler_service_name")
	otelCollectorHeader := envKeyValStringToMap(viper.GetString("erc4337_bundler_otel_collector_headers"))
	otelCollectorUrl := viper.GetString("erc4337_bundler_otel_collector_url")
	otelInsecureMode := viper.GetBool("erc4337_bundler_otel_insecure_mode")
	altMempoolIPFSGateway := viper.GetString("erc4337_bundler_alt_mempool_ipfs_gateway")
	altMempoolIds := envArrayToStringSlice(viper.GetString("erc4337_bundler_alt_mempool_ids"))
	isOpStackNetwork := viper.GetBool("erc4337_bundler_is_op_stack_network")
	isRIP7212Supported := viper.GetBool("erc4337_bundler_is_rip7212_supported")
	debugMode := viper.GetBool("erc4337_bundler_debug_mode")
	ginMode := viper.GetString("erc4337_bundler_gin_mode")
	solverURL := viper.GetString("solver_url")
	useropStatusWaitTime := viper.GetDuration("erc4337_bundler_status_timeout")
	whitelistedAddresses := envArrayToStringSlice(viper.GetString("erc4337_bundler_address_whitelist"))

	return &Values{
		PrivateKey:                   privateKey,
		EthClientUrl:                 ethClientUrl,
		Port:                         port,
		DataDirectory:                dataDirectory,
		SupportedEntryPoints:         supportedEntryPoints,
		Beneficiary:                  beneficiary,
		NativeBundlerCollectorTracer: nativeBundlerCollectorTracer,
		NativeBundlerExecutorTracer:  nativeBundlerExecutorTracer,
		MaxVerificationGas:           maxVerificationGas,
		MaxBatchGasLimit:             maxBatchGasLimit,
		MaxOpTTL:                     maxOpTTL,
		OpLookupLimit:                opLookupLimit,
		ReputationConstants:          NewReputationConstantsFromEnv(),
		EthBuilderUrls:               ethBuilderUrls,
		BlocksInTheFuture:            blocksInTheFuture,
		OTELIsEnabled:                otelIsEnabled,
		ServiceName:                  serviceName,
		OTELCollectorHeaders:         otelCollectorHeader,
		OTELCollectorEndpoint:        otelCollectorUrl,
		OTELInsecureMode:             otelInsecureMode,
		AltMempoolIPFSGateway:        altMempoolIPFSGateway,
		AltMempoolIds:                altMempoolIds,
		IsOpStackNetwork:             isOpStackNetwork,
		IsRIP7212Supported:           isRIP7212Supported,
		DebugMode:                    debugMode,
		GinMode:                      ginMode,
		SolverURL:                    solverURL,
		StatusTimeout:                useropStatusWaitTime,
		WhiteListedAddresses:         strToAddrs(whitelistedAddresses),
	}
}

func NewReputationConstantsFromEnv() *entities.ReputationConstants {
	return &entities.ReputationConstants{
		MinUnstakeDelay:                86400,
		MinStakeValue:                  2000000000000000,
		SameSenderMempoolCount:         4,
		SameUnstakedEntityMempoolCount: 11,
		ThrottledEntityMempoolCount:    4,
		ThrottledEntityLiveBlocks:      10,
		ThrottledEntityBundleCount:     4,
		MinInclusionRateDenominator:    10,
		ThrottlingSlack:                10,
		BanSlack:                       50,
	}
}

func strToAddrs(s []string) []common.Address {
	a := make([]common.Address, len(s))

	for _, v := range s {
		a = append(a, common.HexToAddress(v))
	}

	return a
}<|MERGE_RESOLUTION|>--- conflicted
+++ resolved
@@ -49,16 +49,13 @@
 	DebugMode                    bool
 	GinMode                      string
 	SolverURL                    string
-<<<<<<< HEAD
 	// If empty, all addresses will be accepted
-	WhiteListedAddresses []common.Address
-=======
-	ServiceName                  string
-	OTELIsEnabled                bool
-	OTELCollectorHeaders         map[string]string
-	OTELCollectorEndpoint        string
-	OTELInsecureMode             bool
->>>>>>> 442352aa
+	WhiteListedAddresses  []common.Address
+	ServiceName           string
+	OTELIsEnabled         bool
+	OTELCollectorHeaders  map[string]string
+	OTELCollectorEndpoint string
+	OTELInsecureMode      bool
 }
 
 func variableNotSetOrIsNil(env string) bool {
