--- conflicted
+++ resolved
@@ -177,31 +177,12 @@
 
 				span.RecordError(err)
 				span.SetStatus(codes.Error, err.Error())
-<<<<<<< HEAD
-=======
 				r.computeOPHashesMetadata(ctx.Batch, err, common.Hash{})
->>>>>>> 404e3ee9
 				return err
 			} else {
 				txHash := txn.Hash().String()
 				ctx.Data["txn_hash"] = txHash
-<<<<<<< HEAD
-				// Store the transaction hash for each userOp in the batch.
-				for _, op := range ctx.Batch {
-
-					currentOpHash, unsolvedOpHash := utils.GetUserOpHash(op, r.ep, r.chainID)
-
-					r.m.Compute(unsolvedOpHash, func(oldValue OpHashes, loaded bool) (newValue OpHashes, delete bool) {
-						return OpHashes{
-							Error:  oldValue.Error,
-							Solved: currentOpHash,
-							Trx:    txn.Hash(),
-						}, false
-					})
-				}
-=======
 				r.computeOPHashesMetadata(ctx.Batch, nil, txn.Hash())
->>>>>>> 404e3ee9
 			}
 		}
 
