name: Deploy to ECS

on:
  pull_request:
    types: [opened, reopened, synchronize]
  push:
    branches: [main, testnet, live, stage]
  workflow_dispatch:

jobs:
  build:
    name: Build Image
    runs-on: ubuntu-latest

    steps:
      - name: Check out code
        uses: actions/checkout@v4

      - name: Enforce module version
        uses: adelowo/enforce-gomod-version@v0.2.0
        with:
          modules: |
            github.com/ethereum/go-ethereum => v1.11.5

      - name: Display branch information
        run: |
          echo "Running on branch: ${{ github.ref_name }}"
          if [[ -n "${{ github.base_ref }}" ]]; then
            echo "Target branch for pull request: ${{ github.base_ref }}"
          else
            echo "Not running on a pull request"
          fi

      - name: Determine Environment Prefix
        id: env_prefix
        run: |
          BRANCH=${{ github.base_ref }}  # This is set for pull requests
          [ -z "$BRANCH" ] && BRANCH=${{ github.ref_name }}  # Fallback to current branch if not a pull request
          PREFIX=$(echo $BRANCH | awk -F'-' '{print toupper($1)}')  # Extract prefix and convert to upper case
          echo "PREFIX=$PREFIX" >> $GITHUB_ENV
          echo "PREFIX=$PREFIX"

      - name: Run Tests
        run: make test

      - name: Run Integration Tests
        env:
          TEST_RPC_URL: ${{ secrets[format('{0}_ERC4337_BUNDLER_ETH_CLIENT_URL', env.PREFIX)] }}
        run: make test-integration

  build_docker_image:
    if: github.event_name == 'workflow_dispatch' || (github.event_name == 'push' && startsWith(github.ref, 'refs/heads/'))
    name: Build Docker Image and push to ECR
    needs: build
    runs-on: ubuntu-latest

    steps:
      - uses: actions/checkout@v4

      - name: Determine Environment Prefix
        id: env_prefix
        run: |
          BRANCH=${{ github.base_ref }}  # This is set for pull requests
          [ -z "$BRANCH" ] && BRANCH=${{ github.ref_name }}  # Fallback to current branch if not a pull request
          PREFIX=$(echo $BRANCH | awk -F'-' '{print toupper($1)}')  # Extract prefix and convert to upper case
          echo "PREFIX=$PREFIX" >> $GITHUB_ENV
          echo "PREFIX=$PREFIX"

      - name: Configure AWS credentials
        uses: aws-actions/configure-aws-credentials@v1
        with:
          aws-access-key-id: ${{ secrets[format('{0}_AWS_ACCESS_KEY_ID', env.PREFIX)] }}
          aws-secret-access-key: ${{ secrets[format('{0}_AWS_SECRET_ACCESS_KEY', env.PREFIX)] }}
          aws-region: ${{ secrets[format('{0}_AWS_REGION', env.PREFIX)] }}

      - name: Login to Amazon ECR
        id: login-ecr
        uses: aws-actions/amazon-ecr-login@v1

      - name: Build, tag, and push image to Amazon ECR
        env:
          ECR_REGISTRY: ${{ steps.login-ecr.outputs.registry }}
          ECR_REPOSITORY: ${{ secrets[format('{0}_AWS_REPOSITORY', env.PREFIX)] }}
          IMAGE_TAG: ${{ github.sha }}
        run: |
          MODEL_VERSION=$(go list -m github.com/blndgs/model | cut -d ' ' -f2)
          FLAG_IMAGE_TAG_EXISTS=$(aws ecr describe-images --repository-name ${ECR_REPOSITORY} --image-ids imageTag=${IMAGE_TAG} 1>/dev/null 2>&1; echo $?)
          if [ ${FLAG_IMAGE_TAG_EXISTS} -ne 0 ];then
              docker build --build-arg COMMIT_ID=${IMAGE_TAG} --build-arg MODEL_VERSION=${MODEL_VERSION} -t $ECR_REGISTRY/$ECR_REPOSITORY:$IMAGE_TAG .
              docker push $ECR_REGISTRY/$ECR_REPOSITORY:$IMAGE_TAG
          else
              echo "Image already exists on ECR, proceeding with deployment ..."
          fi

  deploy:
    if: github.event_name == 'workflow_dispatch' || (github.event_name == 'push' && startsWith(github.ref, 'refs/heads/'))
    name: Deploy Image and Env Variables
    needs: build_docker_image
    runs-on: ubuntu-latest
    strategy:
      matrix:
        network:
          - eth
          - bsc
          - polygon

    steps:
      - uses: actions/checkout@v4

      - name: Determine Environment Prefix
        id: env_prefix
        run: |
          BRANCH=${{ github.base_ref }}  # This is set for pull requests
          [ -z "$BRANCH" ] && BRANCH=${{ github.ref_name }}  # Fallback to current branch if not a pull request
          PREFIX=$(echo $BRANCH | awk -F'-' '{print toupper($1)}')  # Extract prefix and convert to upper case
          echo "PREFIX=$PREFIX" >> $GITHUB_ENV
          echo "PREFIX=$PREFIX"

      - name: Configure AWS credentials
        uses: aws-actions/configure-aws-credentials@v1
        with:
          aws-access-key-id: ${{ secrets[format('{0}_AWS_ACCESS_KEY_ID', env.PREFIX)] }}
          aws-secret-access-key: ${{ secrets[format('{0}_AWS_SECRET_ACCESS_KEY', env.PREFIX)] }}
          aws-region: ${{ secrets[format('{0}_AWS_REGION', env.PREFIX)] }}

      - name: Login to Amazon ECR
        id: login-ecr
        uses: aws-actions/amazon-ecr-login@v1

      - name: Change task definition for ${{ matrix.network }}
        id: change_task_definition
        env:
          VAR_ENV_NAME: ${{ secrets[format('{0}_ENV_NAME', env.PREFIX)] }}
          VAR_APP_NAME: "bundler-${{ matrix.network }}"
          VAR_IMAGE: ${{ secrets[format('{0}_ECR_URL', env.PREFIX)] }}/${{ secrets[format('{0}_AWS_REPOSITORY', env.PREFIX)] }}:${{ github.sha }}
          VAR_ERC4337_BUNDLER_ETH_CLIENT_URL: ${{ secrets[format('{0}_ERC4337_BUNDLER_{1}_CLIENT_URL', env.PREFIX, matrix.network)] }}
          VAR_ERC4337_BUNDLER_PRIVATE_KEY: ${{ secrets[format('{0}_ERC4337_BUNDLER_PRIVATE_KEY', env.PREFIX)] }}
          VAR_ERC4337_BUNDLER_MAX_BATCH_GAS_LIMIT: ${{ secrets[format('{0}_ERC4337_BUNDLER_MAX_BATCH_GAS_LIMIT', env.PREFIX)] }}
          VAR_ERC4337_BUNDLER_DEBUG_MODE: ${{ secrets[format('{0}_ERC4337_BUNDLER_DEBUG_MODE', env.PREFIX)] }}
          VAR_SOLVER_URL: ${{ secrets[format('{0}_SOLVER_URL', env.PREFIX)] }}
          VAR_AWS_REGION: ${{ secrets[format('{0}_AWS_REGION', env.PREFIX)] }}
          VAR_ERC4337_BUNDLER_OTEL_IS_ENABLED: true
          VAR_ERC4337_BUNDLER_OTEL_COLLECTOR_URL: ${{ secrets.OTEL_EXPORTER_OTLP_ENDPOINT }}
          VAR_ERC4337_BUNDLER_OTEL_COLLECTOR_HEADERS: ${{ secrets.OTEL_EXPORTER_OTLP_HEADERS }}
          VAR_ERC4337_ERC4337_BUNDLER_SERVICE_NAME: ${{ vars[format('{0}_BUNDLER_SERVICE_NAME', env.PREFIX)] }}
          VAR_ERC4337_BUNDLER_TENDERLY_ENABLE_SIMULATION: ${{ vars[format('{0}_BUNDLER_TENDERLY_ENABLE_SIMULATION', env.PREFIX)] }}
<<<<<<< HEAD
          VAR_ERC4337_BUNDLER_SIMULATION_URL: ${{ vars[format('{0}_BUNDLER_SIMULATION_URL', env.PREFIX)] }}
          FILE_NAME: task-definition-${{ matrix.network }}.json
=======
          FILE_NAME: task-definition.json
>>>>>>> 4df7b8d1
        run: |
          cp -p .github/task-definition.json ${FILE_NAME}
          sed -i "s+AWS_REGION+${VAR_AWS_REGION}+g" ${FILE_NAME}
          sed -i "s+ENV_NAME+${VAR_ENV_NAME}+g" ${FILE_NAME}
          sed -i "s+APP_NAME+${VAR_APP_NAME}+g" ${FILE_NAME}
          sed -i "s+IMAGE+${VAR_IMAGE}+g" ${FILE_NAME}
          sed -i "s+VAR_ERC4337_BUNDLER_ETH_CLIENT_URL+${VAR_ERC4337_BUNDLER_ETH_CLIENT_URL}+g" ${FILE_NAME}
          sed -i "s+VAR_ERC4337_BUNDLER_PRIVATE_KEY+${VAR_ERC4337_BUNDLER_PRIVATE_KEY}+g" ${FILE_NAME}
          sed -i "s+VAR_ERC4337_BUNDLER_MAX_BATCH_GAS_LIMIT+${VAR_ERC4337_BUNDLER_MAX_BATCH_GAS_LIMIT}+g" ${FILE_NAME}
          sed -i "s+VAR_ERC4337_BUNDLER_DEBUG_MODE+${VAR_ERC4337_BUNDLER_DEBUG_MODE}+g" ${FILE_NAME}
          sed -i "s+VAR_SOLVER_URL+${VAR_SOLVER_URL}+g" ${FILE_NAME}
          sed -i "s+VAR_ERC4337_BUNDLER_OTEL_IS_ENABLED+${VAR_ERC4337_BUNDLER_OTEL_IS_ENABLED}+g" ${FILE_NAME}
          sed -i "s+VAR_ERC4337_BUNDLER_OTEL_COLLECTOR_URL+${VAR_ERC4337_BUNDLER_OTEL_COLLECTOR_URL}+g" ${FILE_NAME}
          sed -i "s+VAR_ERC4337_BUNDLER_OTEL_COLLECTOR_HEADERS+${VAR_ERC4337_BUNDLER_OTEL_COLLECTOR_HEADERS}+g" ${FILE_NAME}
          sed -i "s+VAR_ERC4337_ERC4337_BUNDLER_SERVICE_NAME+${VAR_ERC4337_ERC4337_BUNDLER_SERVICE_NAME}+g" ${FILE_NAME}
          sed -i "s+VAR_ERC4337_BUNDLER_TENDERLY_ENABLE_SIMULATION+${VAR_ERC4337_BUNDLER_TENDERLY_ENABLE_SIMULATION}+g" ${FILE_NAME}
<<<<<<< HEAD
          sed -i "s+VAR_ERC4337_BUNDLER_SIMULATION_URL+${VAR_ERC4337_BUNDLER_SIMULATION_URL}+g" ${FILE_NAME}
          cat ${FILE_NAME}

      - name: Deploy Amazon ECS task definition to bundler-${{ matrix.network }}
=======
          cat ${FILE_NAME}

      - name: Change task definition ETH
        id: change_task_definition_eth
        env:
          VAR_ENV_NAME: ${{ secrets[format('{0}_ENV_NAME', env.PREFIX)] }}
          VAR_APP_NAME: "bundler-eth"
          VAR_IMAGE: ${{ secrets[format('{0}_ECR_URL', env.PREFIX)] }}/${{ secrets[format('{0}_AWS_REPOSITORY', env.PREFIX)] }}:${{ github.sha }}
          VAR_ERC4337_BUNDLER_ETH_CLIENT_URL: ${{ secrets[format('{0}_ERC4337_BUNDLER_ETH_CLIENT_URL', env.PREFIX)] }}
          VAR_ERC4337_BUNDLER_PRIVATE_KEY: ${{ secrets[format('{0}_ERC4337_BUNDLER_PRIVATE_KEY', env.PREFIX)] }}
          VAR_ERC4337_BUNDLER_MAX_BATCH_GAS_LIMIT: ${{ secrets[format('{0}_ERC4337_BUNDLER_MAX_BATCH_GAS_LIMIT', env.PREFIX)] }}
          VAR_ERC4337_BUNDLER_DEBUG_MODE: ${{ secrets[format('{0}_ERC4337_BUNDLER_DEBUG_MODE', env.PREFIX)] }}
          VAR_SOLVER_URL: ${{ secrets[format('{0}_SOLVER_URL', env.PREFIX)] }}
          VAR_AWS_REGION: ${{ secrets[format('{0}_AWS_REGION', env.PREFIX)] }}
          VAR_ERC4337_BUNDLER_OTEL_IS_ENABLED: true
          VAR_ERC4337_BUNDLER_OTEL_COLLECTOR_URL: ${{ secrets.OTEL_EXPORTER_OTLP_ENDPOINT }}
          VAR_ERC4337_BUNDLER_OTEL_COLLECTOR_HEADERS: ${{ secrets.OTEL_EXPORTER_OTLP_HEADERS }}
          VAR_ERC4337_ERC4337_BUNDLER_SERVICE_NAME: ${{ vars[format('{0}_BUNDLER_SERVICE_NAME', env.PREFIX)] }}
          VAR_ERC4337_BUNDLER_TENDERLY_ENABLE_SIMULATION: ${{ vars[format('{0}_BUNDLER_TENDERLY_ENABLE_SIMULATION', env.PREFIX)] }}
          FILE_NAME: task-definition-eth.json
        run: |
          cp -p .github/task-definition.json ${FILE_NAME}
          sed -i "s+AWS_REGION+${VAR_AWS_REGION}+g" ${FILE_NAME}
          sed -i "s+ENV_NAME+${VAR_ENV_NAME}+g" ${FILE_NAME}
          sed -i "s+APP_NAME+${VAR_APP_NAME}+g" ${FILE_NAME}
          sed -i "s+IMAGE+${VAR_IMAGE}+g" ${FILE_NAME}
          sed -i "s+VAR_ERC4337_BUNDLER_ETH_CLIENT_URL+${VAR_ERC4337_BUNDLER_ETH_CLIENT_URL}+g" ${FILE_NAME}
          sed -i "s+VAR_ERC4337_BUNDLER_PRIVATE_KEY+${VAR_ERC4337_BUNDLER_PRIVATE_KEY}+g" ${FILE_NAME}
          sed -i "s+VAR_ERC4337_BUNDLER_MAX_BATCH_GAS_LIMIT+${VAR_ERC4337_BUNDLER_MAX_BATCH_GAS_LIMIT}+g" ${FILE_NAME}
          sed -i "s+VAR_ERC4337_BUNDLER_DEBUG_MODE+${VAR_ERC4337_BUNDLER_DEBUG_MODE}+g" ${FILE_NAME}
          sed -i "s+VAR_SOLVER_URL+${VAR_SOLVER_URL}+g" ${FILE_NAME}
          sed -i "s+VAR_ERC4337_BUNDLER_OTEL_IS_ENABLED+${VAR_ERC4337_BUNDLER_OTEL_IS_ENABLED}+g" ${FILE_NAME}
          sed -i "s+VAR_ERC4337_BUNDLER_OTEL_COLLECTOR_URL+${VAR_ERC4337_BUNDLER_OTEL_COLLECTOR_URL}+g" ${FILE_NAME}
          sed -i "s+VAR_ERC4337_BUNDLER_OTEL_COLLECTOR_HEADERS+${VAR_ERC4337_BUNDLER_OTEL_COLLECTOR_HEADERS}+g" ${FILE_NAME}
          sed -i "s+VAR_ERC4337_ERC4337_BUNDLER_SERVICE_NAME+${VAR_ERC4337_ERC4337_BUNDLER_SERVICE_NAME}+g" ${FILE_NAME}
          sed -i "s+VAR_ERC4337_BUNDLER_TENDERLY_ENABLE_SIMULATION+${VAR_ERC4337_BUNDLER_TENDERLY_ENABLE_SIMULATION}+g" ${FILE_NAME}
          cat ${FILE_NAME}

      - name: Change task definition bsc
        id: change_task_definition_bsc
        env:
          VAR_ENV_NAME: ${{ secrets[format('{0}_ENV_NAME', env.PREFIX)] }}
          VAR_APP_NAME: "bundler-bsc"
          VAR_IMAGE: ${{ secrets[format('{0}_ECR_URL', env.PREFIX)] }}/${{ secrets[format('{0}_AWS_REPOSITORY', env.PREFIX)] }}:${{ github.sha }}
          VAR_ERC4337_BUNDLER_ETH_CLIENT_URL: ${{ secrets[format('{0}_ERC4337_BUNDLER_BSC_CLIENT_URL', env.PREFIX)] }}
          VAR_ERC4337_BUNDLER_PRIVATE_KEY: ${{ secrets[format('{0}_ERC4337_BUNDLER_PRIVATE_KEY', env.PREFIX)] }}
          VAR_ERC4337_BUNDLER_MAX_BATCH_GAS_LIMIT: ${{ secrets[format('{0}_ERC4337_BUNDLER_MAX_BATCH_GAS_LIMIT', env.PREFIX)] }}
          VAR_ERC4337_BUNDLER_DEBUG_MODE: ${{ secrets[format('{0}_ERC4337_BUNDLER_DEBUG_MODE', env.PREFIX)] }}
          VAR_SOLVER_URL: ${{ secrets[format('{0}_SOLVER_URL', env.PREFIX)] }}
          VAR_AWS_REGION: ${{ secrets[format('{0}_AWS_REGION', env.PREFIX)] }}
          VAR_ERC4337_BUNDLER_OTEL_IS_ENABLED: true
          VAR_ERC4337_BUNDLER_OTEL_COLLECTOR_URL: ${{ secrets.OTEL_EXPORTER_OTLP_ENDPOINT }}
          VAR_ERC4337_BUNDLER_OTEL_COLLECTOR_HEADERS: ${{ secrets.OTEL_EXPORTER_OTLP_HEADERS }}
          VAR_ERC4337_ERC4337_BUNDLER_SERVICE_NAME: ${{ vars[format('{0}_BUNDLER_SERVICE_NAME', env.PREFIX)] }}
          VAR_ERC4337_BUNDLER_TENDERLY_ENABLE_SIMULATION: ${{ vars[format('{0}_BUNDLER_TENDERLY_ENABLE_SIMULATION', env.PREFIX)] }}
          FILE_NAME: task-definition-bsc.json
        run: |
          cp -p .github/task-definition.json ${FILE_NAME}
          sed -i "s+AWS_REGION+${VAR_AWS_REGION}+g" ${FILE_NAME}
          sed -i "s+ENV_NAME+${VAR_ENV_NAME}+g" ${FILE_NAME}
          sed -i "s+APP_NAME+${VAR_APP_NAME}+g" ${FILE_NAME}
          sed -i "s+IMAGE+${VAR_IMAGE}+g" ${FILE_NAME}
          sed -i "s+VAR_ERC4337_BUNDLER_ETH_CLIENT_URL+${VAR_ERC4337_BUNDLER_ETH_CLIENT_URL}+g" ${FILE_NAME}
          sed -i "s+VAR_ERC4337_BUNDLER_PRIVATE_KEY+${VAR_ERC4337_BUNDLER_PRIVATE_KEY}+g" ${FILE_NAME}
          sed -i "s+VAR_ERC4337_BUNDLER_MAX_BATCH_GAS_LIMIT+${VAR_ERC4337_BUNDLER_MAX_BATCH_GAS_LIMIT}+g" ${FILE_NAME}
          sed -i "s+VAR_ERC4337_BUNDLER_DEBUG_MODE+${VAR_ERC4337_BUNDLER_DEBUG_MODE}+g" ${FILE_NAME}
          sed -i "s+VAR_SOLVER_URL+${VAR_SOLVER_URL}+g" ${FILE_NAME}
          sed -i "s+VAR_ERC4337_BUNDLER_OTEL_IS_ENABLED+${VAR_ERC4337_BUNDLER_OTEL_IS_ENABLED}+g" ${FILE_NAME}
          sed -i "s+VAR_ERC4337_BUNDLER_OTEL_COLLECTOR_URL+${VAR_ERC4337_BUNDLER_OTEL_COLLECTOR_URL}+g" ${FILE_NAME}
          sed -i "s+VAR_ERC4337_BUNDLER_OTEL_COLLECTOR_HEADERS+${VAR_ERC4337_BUNDLER_OTEL_COLLECTOR_HEADERS}+g" ${FILE_NAME}
          sed -i "s+VAR_ERC4337_ERC4337_BUNDLER_SERVICE_NAME+${VAR_ERC4337_ERC4337_BUNDLER_SERVICE_NAME}+g" ${FILE_NAME}
          sed -i "s+VAR_ERC4337_BUNDLER_TENDERLY_ENABLE_SIMULATION+${VAR_ERC4337_BUNDLER_TENDERLY_ENABLE_SIMULATION}+g" ${FILE_NAME}
          cat ${FILE_NAME}

      - name: Deploy Amazon ECS task definition
>>>>>>> 4df7b8d1
        uses: aws-actions/amazon-ecs-deploy-task-definition@v1
        with:
          cluster: ${{ secrets[format('{0}_ENV_NAME', env.PREFIX)] }}-backend
          service: ${{ secrets[format('{0}_ENV_NAME', env.PREFIX)] }}-bundler-${{ matrix.network }}
          task-definition: task-definition-${{ matrix.network }}.json
          wait-for-service-stability: false
          wait-for-minutes: 5

      - name: Deploy Amazon ECS task definition to bundler-eth
        uses: aws-actions/amazon-ecs-deploy-task-definition@v1
        with:
          cluster: ${{ secrets[format('{0}_ENV_NAME', env.PREFIX)] }}-backend
          service: ${{ secrets[format('{0}_ENV_NAME', env.PREFIX)] }}-bundler-eth
          task-definition: task-definition-eth.json
          wait-for-service-stability: false
          wait-for-minutes: 5

      - name: Deploy Amazon ECS task definition to bundler-bsc
        uses: aws-actions/amazon-ecs-deploy-task-definition@v1
        with:
          cluster: ${{ secrets[format('{0}_ENV_NAME', env.PREFIX)] }}-backend
          service: ${{ secrets[format('{0}_ENV_NAME', env.PREFIX)] }}-bundler-bsc
          task-definition: task-definition-bsc.json
          wait-for-service-stability: false
          wait-for-minutes: 5

  run-integration-tests:
    name: Trigger E2Etests
    needs: [deploy]
    runs-on: ubuntu-latest
    steps:
      - name: Determine Environment Prefix
        id: env_prefix
        run: |
          BRANCH=${{ github.base_ref }}  # This is set for pull requests
          [ -z "$BRANCH" ] && BRANCH=${{ github.ref_name }}  # Fallback to current branch if not a pull request
          PREFIX=$(echo $BRANCH | awk -F'-' '{print toupper($1)}')  # Extract prefix and convert to upper case
          echo "PREFIX=$PREFIX" >> $GITHUB_ENV
          echo "PREFIX=$PREFIX"

      - name: Trigger E2Etests
        run: |
          branch=$(echo ${{ env.PREFIX }} | awk '{print tolower($1)}')  
          response=$(curl -L -X POST -H "Accept: application/vnd.github+json" \
          -H "Authorization: Bearer ${{secrets.GH_ACTION_TRIGGER_TOKEN }}" \
          -H "X-GitHub-Api-Version: 2022-11-28" \
          https://api.github.com/repos/blndgs/e2etests/actions/workflows/test-infra.yml/dispatches \
          -d "{\"ref\": \"${branch}\"}" \
          -w "%{http_code}")

          http_code=$(echo "$response" | tail -n1)

          if [ "$http_code" -le 204 ]; then
            echo "Workflow dispatch successful! (Status code: $http_code)"
          else
            echo "Workflow dispatch failed. (Status code: $http_code)"
            exit 128;
          fi<|MERGE_RESOLUTION|>--- conflicted
+++ resolved
@@ -144,54 +144,7 @@
           VAR_ERC4337_BUNDLER_OTEL_COLLECTOR_HEADERS: ${{ secrets.OTEL_EXPORTER_OTLP_HEADERS }}
           VAR_ERC4337_ERC4337_BUNDLER_SERVICE_NAME: ${{ vars[format('{0}_BUNDLER_SERVICE_NAME', env.PREFIX)] }}
           VAR_ERC4337_BUNDLER_TENDERLY_ENABLE_SIMULATION: ${{ vars[format('{0}_BUNDLER_TENDERLY_ENABLE_SIMULATION', env.PREFIX)] }}
-<<<<<<< HEAD
-          VAR_ERC4337_BUNDLER_SIMULATION_URL: ${{ vars[format('{0}_BUNDLER_SIMULATION_URL', env.PREFIX)] }}
-          FILE_NAME: task-definition-${{ matrix.network }}.json
-=======
           FILE_NAME: task-definition.json
->>>>>>> 4df7b8d1
-        run: |
-          cp -p .github/task-definition.json ${FILE_NAME}
-          sed -i "s+AWS_REGION+${VAR_AWS_REGION}+g" ${FILE_NAME}
-          sed -i "s+ENV_NAME+${VAR_ENV_NAME}+g" ${FILE_NAME}
-          sed -i "s+APP_NAME+${VAR_APP_NAME}+g" ${FILE_NAME}
-          sed -i "s+IMAGE+${VAR_IMAGE}+g" ${FILE_NAME}
-          sed -i "s+VAR_ERC4337_BUNDLER_ETH_CLIENT_URL+${VAR_ERC4337_BUNDLER_ETH_CLIENT_URL}+g" ${FILE_NAME}
-          sed -i "s+VAR_ERC4337_BUNDLER_PRIVATE_KEY+${VAR_ERC4337_BUNDLER_PRIVATE_KEY}+g" ${FILE_NAME}
-          sed -i "s+VAR_ERC4337_BUNDLER_MAX_BATCH_GAS_LIMIT+${VAR_ERC4337_BUNDLER_MAX_BATCH_GAS_LIMIT}+g" ${FILE_NAME}
-          sed -i "s+VAR_ERC4337_BUNDLER_DEBUG_MODE+${VAR_ERC4337_BUNDLER_DEBUG_MODE}+g" ${FILE_NAME}
-          sed -i "s+VAR_SOLVER_URL+${VAR_SOLVER_URL}+g" ${FILE_NAME}
-          sed -i "s+VAR_ERC4337_BUNDLER_OTEL_IS_ENABLED+${VAR_ERC4337_BUNDLER_OTEL_IS_ENABLED}+g" ${FILE_NAME}
-          sed -i "s+VAR_ERC4337_BUNDLER_OTEL_COLLECTOR_URL+${VAR_ERC4337_BUNDLER_OTEL_COLLECTOR_URL}+g" ${FILE_NAME}
-          sed -i "s+VAR_ERC4337_BUNDLER_OTEL_COLLECTOR_HEADERS+${VAR_ERC4337_BUNDLER_OTEL_COLLECTOR_HEADERS}+g" ${FILE_NAME}
-          sed -i "s+VAR_ERC4337_ERC4337_BUNDLER_SERVICE_NAME+${VAR_ERC4337_ERC4337_BUNDLER_SERVICE_NAME}+g" ${FILE_NAME}
-          sed -i "s+VAR_ERC4337_BUNDLER_TENDERLY_ENABLE_SIMULATION+${VAR_ERC4337_BUNDLER_TENDERLY_ENABLE_SIMULATION}+g" ${FILE_NAME}
-<<<<<<< HEAD
-          sed -i "s+VAR_ERC4337_BUNDLER_SIMULATION_URL+${VAR_ERC4337_BUNDLER_SIMULATION_URL}+g" ${FILE_NAME}
-          cat ${FILE_NAME}
-
-      - name: Deploy Amazon ECS task definition to bundler-${{ matrix.network }}
-=======
-          cat ${FILE_NAME}
-
-      - name: Change task definition ETH
-        id: change_task_definition_eth
-        env:
-          VAR_ENV_NAME: ${{ secrets[format('{0}_ENV_NAME', env.PREFIX)] }}
-          VAR_APP_NAME: "bundler-eth"
-          VAR_IMAGE: ${{ secrets[format('{0}_ECR_URL', env.PREFIX)] }}/${{ secrets[format('{0}_AWS_REPOSITORY', env.PREFIX)] }}:${{ github.sha }}
-          VAR_ERC4337_BUNDLER_ETH_CLIENT_URL: ${{ secrets[format('{0}_ERC4337_BUNDLER_ETH_CLIENT_URL', env.PREFIX)] }}
-          VAR_ERC4337_BUNDLER_PRIVATE_KEY: ${{ secrets[format('{0}_ERC4337_BUNDLER_PRIVATE_KEY', env.PREFIX)] }}
-          VAR_ERC4337_BUNDLER_MAX_BATCH_GAS_LIMIT: ${{ secrets[format('{0}_ERC4337_BUNDLER_MAX_BATCH_GAS_LIMIT', env.PREFIX)] }}
-          VAR_ERC4337_BUNDLER_DEBUG_MODE: ${{ secrets[format('{0}_ERC4337_BUNDLER_DEBUG_MODE', env.PREFIX)] }}
-          VAR_SOLVER_URL: ${{ secrets[format('{0}_SOLVER_URL', env.PREFIX)] }}
-          VAR_AWS_REGION: ${{ secrets[format('{0}_AWS_REGION', env.PREFIX)] }}
-          VAR_ERC4337_BUNDLER_OTEL_IS_ENABLED: true
-          VAR_ERC4337_BUNDLER_OTEL_COLLECTOR_URL: ${{ secrets.OTEL_EXPORTER_OTLP_ENDPOINT }}
-          VAR_ERC4337_BUNDLER_OTEL_COLLECTOR_HEADERS: ${{ secrets.OTEL_EXPORTER_OTLP_HEADERS }}
-          VAR_ERC4337_ERC4337_BUNDLER_SERVICE_NAME: ${{ vars[format('{0}_BUNDLER_SERVICE_NAME', env.PREFIX)] }}
-          VAR_ERC4337_BUNDLER_TENDERLY_ENABLE_SIMULATION: ${{ vars[format('{0}_BUNDLER_TENDERLY_ENABLE_SIMULATION', env.PREFIX)] }}
-          FILE_NAME: task-definition-eth.json
         run: |
           cp -p .github/task-definition.json ${FILE_NAME}
           sed -i "s+AWS_REGION+${VAR_AWS_REGION}+g" ${FILE_NAME}
@@ -210,13 +163,13 @@
           sed -i "s+VAR_ERC4337_BUNDLER_TENDERLY_ENABLE_SIMULATION+${VAR_ERC4337_BUNDLER_TENDERLY_ENABLE_SIMULATION}+g" ${FILE_NAME}
           cat ${FILE_NAME}
 
-      - name: Change task definition bsc
-        id: change_task_definition_bsc
+      - name: Change task definition ETH
+        id: change_task_definition_eth
         env:
           VAR_ENV_NAME: ${{ secrets[format('{0}_ENV_NAME', env.PREFIX)] }}
-          VAR_APP_NAME: "bundler-bsc"
+          VAR_APP_NAME: "bundler-eth"
           VAR_IMAGE: ${{ secrets[format('{0}_ECR_URL', env.PREFIX)] }}/${{ secrets[format('{0}_AWS_REPOSITORY', env.PREFIX)] }}:${{ github.sha }}
-          VAR_ERC4337_BUNDLER_ETH_CLIENT_URL: ${{ secrets[format('{0}_ERC4337_BUNDLER_BSC_CLIENT_URL', env.PREFIX)] }}
+          VAR_ERC4337_BUNDLER_ETH_CLIENT_URL: ${{ secrets[format('{0}_ERC4337_BUNDLER_ETH_CLIENT_URL', env.PREFIX)] }}
           VAR_ERC4337_BUNDLER_PRIVATE_KEY: ${{ secrets[format('{0}_ERC4337_BUNDLER_PRIVATE_KEY', env.PREFIX)] }}
           VAR_ERC4337_BUNDLER_MAX_BATCH_GAS_LIMIT: ${{ secrets[format('{0}_ERC4337_BUNDLER_MAX_BATCH_GAS_LIMIT', env.PREFIX)] }}
           VAR_ERC4337_BUNDLER_DEBUG_MODE: ${{ secrets[format('{0}_ERC4337_BUNDLER_DEBUG_MODE', env.PREFIX)] }}
@@ -227,7 +180,7 @@
           VAR_ERC4337_BUNDLER_OTEL_COLLECTOR_HEADERS: ${{ secrets.OTEL_EXPORTER_OTLP_HEADERS }}
           VAR_ERC4337_ERC4337_BUNDLER_SERVICE_NAME: ${{ vars[format('{0}_BUNDLER_SERVICE_NAME', env.PREFIX)] }}
           VAR_ERC4337_BUNDLER_TENDERLY_ENABLE_SIMULATION: ${{ vars[format('{0}_BUNDLER_TENDERLY_ENABLE_SIMULATION', env.PREFIX)] }}
-          FILE_NAME: task-definition-bsc.json
+          FILE_NAME: task-definition-eth.json
         run: |
           cp -p .github/task-definition.json ${FILE_NAME}
           sed -i "s+AWS_REGION+${VAR_AWS_REGION}+g" ${FILE_NAME}
@@ -246,8 +199,43 @@
           sed -i "s+VAR_ERC4337_BUNDLER_TENDERLY_ENABLE_SIMULATION+${VAR_ERC4337_BUNDLER_TENDERLY_ENABLE_SIMULATION}+g" ${FILE_NAME}
           cat ${FILE_NAME}
 
-      - name: Deploy Amazon ECS task definition
->>>>>>> 4df7b8d1
+      - name: Change task definition bsc
+        id: change_task_definition_bsc
+        env:
+          VAR_ENV_NAME: ${{ secrets[format('{0}_ENV_NAME', env.PREFIX)] }}
+          VAR_APP_NAME: "bundler-bsc"
+          VAR_IMAGE: ${{ secrets[format('{0}_ECR_URL', env.PREFIX)] }}/${{ secrets[format('{0}_AWS_REPOSITORY', env.PREFIX)] }}:${{ github.sha }}
+          VAR_ERC4337_BUNDLER_ETH_CLIENT_URL: ${{ secrets[format('{0}_ERC4337_BUNDLER_BSC_CLIENT_URL', env.PREFIX)] }}
+          VAR_ERC4337_BUNDLER_PRIVATE_KEY: ${{ secrets[format('{0}_ERC4337_BUNDLER_PRIVATE_KEY', env.PREFIX)] }}
+          VAR_ERC4337_BUNDLER_MAX_BATCH_GAS_LIMIT: ${{ secrets[format('{0}_ERC4337_BUNDLER_MAX_BATCH_GAS_LIMIT', env.PREFIX)] }}
+          VAR_ERC4337_BUNDLER_DEBUG_MODE: ${{ secrets[format('{0}_ERC4337_BUNDLER_DEBUG_MODE', env.PREFIX)] }}
+          VAR_SOLVER_URL: ${{ secrets[format('{0}_SOLVER_URL', env.PREFIX)] }}
+          VAR_AWS_REGION: ${{ secrets[format('{0}_AWS_REGION', env.PREFIX)] }}
+          VAR_ERC4337_BUNDLER_OTEL_IS_ENABLED: true
+          VAR_ERC4337_BUNDLER_OTEL_COLLECTOR_URL: ${{ secrets.OTEL_EXPORTER_OTLP_ENDPOINT }}
+          VAR_ERC4337_BUNDLER_OTEL_COLLECTOR_HEADERS: ${{ secrets.OTEL_EXPORTER_OTLP_HEADERS }}
+          VAR_ERC4337_ERC4337_BUNDLER_SERVICE_NAME: ${{ vars[format('{0}_BUNDLER_SERVICE_NAME', env.PREFIX)] }}
+          VAR_ERC4337_BUNDLER_TENDERLY_ENABLE_SIMULATION: ${{ vars[format('{0}_BUNDLER_TENDERLY_ENABLE_SIMULATION', env.PREFIX)] }}
+          FILE_NAME: task-definition-bsc.json
+        run: |
+          cp -p .github/task-definition.json ${FILE_NAME}
+          sed -i "s+AWS_REGION+${VAR_AWS_REGION}+g" ${FILE_NAME}
+          sed -i "s+ENV_NAME+${VAR_ENV_NAME}+g" ${FILE_NAME}
+          sed -i "s+APP_NAME+${VAR_APP_NAME}+g" ${FILE_NAME}
+          sed -i "s+IMAGE+${VAR_IMAGE}+g" ${FILE_NAME}
+          sed -i "s+VAR_ERC4337_BUNDLER_ETH_CLIENT_URL+${VAR_ERC4337_BUNDLER_ETH_CLIENT_URL}+g" ${FILE_NAME}
+          sed -i "s+VAR_ERC4337_BUNDLER_PRIVATE_KEY+${VAR_ERC4337_BUNDLER_PRIVATE_KEY}+g" ${FILE_NAME}
+          sed -i "s+VAR_ERC4337_BUNDLER_MAX_BATCH_GAS_LIMIT+${VAR_ERC4337_BUNDLER_MAX_BATCH_GAS_LIMIT}+g" ${FILE_NAME}
+          sed -i "s+VAR_ERC4337_BUNDLER_DEBUG_MODE+${VAR_ERC4337_BUNDLER_DEBUG_MODE}+g" ${FILE_NAME}
+          sed -i "s+VAR_SOLVER_URL+${VAR_SOLVER_URL}+g" ${FILE_NAME}
+          sed -i "s+VAR_ERC4337_BUNDLER_OTEL_IS_ENABLED+${VAR_ERC4337_BUNDLER_OTEL_IS_ENABLED}+g" ${FILE_NAME}
+          sed -i "s+VAR_ERC4337_BUNDLER_OTEL_COLLECTOR_URL+${VAR_ERC4337_BUNDLER_OTEL_COLLECTOR_URL}+g" ${FILE_NAME}
+          sed -i "s+VAR_ERC4337_BUNDLER_OTEL_COLLECTOR_HEADERS+${VAR_ERC4337_BUNDLER_OTEL_COLLECTOR_HEADERS}+g" ${FILE_NAME}
+          sed -i "s+VAR_ERC4337_ERC4337_BUNDLER_SERVICE_NAME+${VAR_ERC4337_ERC4337_BUNDLER_SERVICE_NAME}+g" ${FILE_NAME}
+          sed -i "s+VAR_ERC4337_BUNDLER_TENDERLY_ENABLE_SIMULATION+${VAR_ERC4337_BUNDLER_TENDERLY_ENABLE_SIMULATION}+g" ${FILE_NAME}
+          cat ${FILE_NAME}
+
+      - name: Deploy Amazon ECS task definition to bundler-${{ matrix.network }}
         uses: aws-actions/amazon-ecs-deploy-task-definition@v1
         with:
           cluster: ${{ secrets[format('{0}_ENV_NAME', env.PREFIX)] }}-backend
